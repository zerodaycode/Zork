use crate::cli::input::CliArgs;
use crate::config_file::workspace::WorkspaceAttribute;
use crate::project_model::sourceset::SourceFile;
<<<<<<< HEAD
use crate::project_model::workspace::WorkspaceModel;
use crate::utils::fs::get_project_root_absolute_path;
=======
>>>>>>> 90664a61
use crate::{
    cli::output::arguments::Argument,
    config_file::{
        build::BuildAttribute,
        compiler::CompilerAttribute,
        executable::ExecutableAttribute,
        modules::{ModuleImplementation, ModuleInterface, ModulesAttribute},
        project::ProjectAttribute,
        tests::TestsAttribute,
        ZorkConfigFile,
    },
    project_model::{
        build::BuildModel,
        compiler::CompilerModel,
        executable::ExecutableModel,
        modules::{
            ModuleImplementationModel, ModuleInterfaceModel, ModulePartitionModel, ModulesModel,
        },
        project::ProjectModel,
        sourceset::{GlobPattern, Source, SourceSet},
        tests::TestsModel,
        ZorkModel,
    },
    utils,
};
use color_eyre::{eyre::eyre, Result};
use std::path::{Path, PathBuf};
use walkdir::{DirEntry, WalkDir};

use super::constants::DEFAULT_OUTPUT_DIR;

/// Details about a found configuration file on the project
///
/// This is just a configuration file with a valid name found
/// at a valid path in some subdirectory
#[derive(Debug)]
pub struct ConfigFile {
    pub dir_entry: DirEntry,
    pub path: PathBuf,
}

/// Checks for the existence of the `zork_<any>.toml` configuration files
/// present in the same directory when the binary is called, and
/// returns a collection of the ones found.
///
/// *base_path* - A parameter for receive an input via command line
/// parameter to indicate where the configuration files lives in
/// the client's project. Defaults to `.`
///
/// This function fails if there's no configuration file
/// (or isn't present in any directory of the project)
pub fn find_config_files(
    base_path: &Path,
    filename_match: &Option<String>,
) -> Result<Vec<ConfigFile>> {
    log::debug!("Searching for Zork++ configuration files...");
    let mut files = vec![];

    /*
    Opción A: Matcheamos con depth = 1, con lo cual solo puedes correr zork++ desde mínimo, dentro
    de la raíz del projecto, PEEEERO... habría que buscar de nuevo las config files registradas
    en el workspace

    Opción B: Cargarlas todas. Parsear fuera del bucle principal. Organizar. En caso de haber
    workspace, lógica 1. Else => otra lógica

    Opción C: Buscar siempre con depth = 1. Si cuando salen los resultados, la config file es
    un workspace, volver a buscar. Si no, ya estaríamos compilando el crate al que apunta "el tema"

    Opción D: Al pasar la flag de workspace, sabemos que es de antemano un workspace. Eso implica menos
    lógica de proceso, pero podría haber distintos zork por ahí aunque sea de puto milagro

    */
    for e in WalkDir::new(base_path)
        .max_depth(2)
        .into_iter()
        .filter_map(|e| e.ok())
    {
        let filename = e.file_name().to_str().unwrap();
        let file_match = filename_match
            .as_ref()
            .map(|fm| fm.as_str())
            .unwrap_or(filename);
        if e.metadata().unwrap().is_file()
            && filename.starts_with("zork")
            && filename.ends_with(".toml")
            && filename.contains(file_match)
        {
            files.push(ConfigFile {
                dir_entry: e.clone(),
                path: e.path().to_path_buf(),
            })
        }
    }

    if files.is_empty() {
        Err(eyre!("No configuration files found for the project"))
    } else {
        Ok(files)
    }
}

<<<<<<< HEAD
pub fn build_model<'a>(config: &'a ZorkConfigFile, cli_args: &'a CliArgs) -> Result<ZorkModel<'a>> {
    let workspace = assemble_workspace_model(&config.workspace);
=======
pub fn build_model<'a>(
    config: &'a ZorkConfigFile,
    cli_args: &'a CliArgs,
    absolute_project_root: &Path,
) -> Result<ZorkModel<'a>> {
>>>>>>> 90664a61
    let project = assemble_project_model(&config.project);

    let compiler = assemble_compiler_model(&config.compiler, cli_args);
    let build = assemble_build_model(&config.build, absolute_project_root);
    let executable =
        assemble_executable_model(project.name, &config.executable, absolute_project_root);
    let modules = assemble_modules_model(&config.modules, absolute_project_root);
    let tests = assemble_tests_model(project.name, &config.tests, absolute_project_root);

    Ok(ZorkModel {
        workspace,
        project,
        compiler,
        build,
        executable,
        modules,
        tests,
    })
}

fn assemble_workspace_model<'a>(config: &'a Option<WorkspaceAttribute>) -> WorkspaceModel<'a> {
    WorkspaceModel {
        members: config
            .as_ref()
            .unwrap_or(&WorkspaceAttribute::default())
            .members
            .clone(),
    }
}

fn assemble_project_model<'a>(config: &'a ProjectAttribute) -> ProjectModel<'a> {
    ProjectModel {
        name: config.name,
        authors: config
            .authors
            .as_ref()
            .map_or_else(|| &[] as &[&str], |auths| auths.as_slice()),
        compilation_db: config.compilation_db.unwrap_or_default(),
        project_root: config.project_root,
    }
}

fn assemble_compiler_model<'a>(
    config: &'a CompilerAttribute,
    cli_args: &'a CliArgs,
) -> CompilerModel<'a> {
    let extra_args = config
        .extra_args
        .as_ref()
        .map(|args| args.iter().map(|arg| Argument::from(*arg)).collect())
        .unwrap_or_default();

    let cli_driver_path = cli_args.driver_path.as_ref();

    CompilerModel {
        cpp_compiler: config.cpp_compiler.clone().into(),
        driver_path: if let Some(driver_path) = cli_driver_path {
            driver_path.as_str()
        } else {
            config.driver_path.unwrap_or_default()
        },
        cpp_standard: config.cpp_standard.clone().into(),
        std_lib: config.std_lib.clone().map(|lib| lib.into()),
        extra_args,
    }
}

fn assemble_build_model(config: &Option<BuildAttribute>, project_root: &Path) -> BuildModel {
    let output_dir = config
        .as_ref()
        .and_then(|build| build.output_dir)
        .map(|out_dir| out_dir.strip_prefix("./").unwrap_or(out_dir))
        .unwrap_or(DEFAULT_OUTPUT_DIR);

    BuildModel {
        output_dir: Path::new(project_root).join(output_dir),
    }
}

//noinspection ALL
fn assemble_executable_model<'a>(
    project_name: &'a str,
    config: &'a Option<ExecutableAttribute>,
    project_root: &Path,
) -> ExecutableModel<'a> {
    let config = config.as_ref();

    let executable_name = config
        .and_then(|exe| exe.executable_name)
        .unwrap_or(project_name);

    let sources = config
        .and_then(|exe| exe.sources.clone())
        .unwrap_or_default();

    let sourceset = get_sourceset_for(sources, project_root);

    let extra_args = config
        .and_then(|exe| exe.extra_args.as_ref())
        .map(|args| args.iter().map(|arg| Argument::from(*arg)).collect())
        .unwrap_or_default();

    ExecutableModel {
        executable_name,
        sourceset,
        extra_args,
    }
}

fn assemble_modules_model<'a>(
    config: &'a Option<ModulesAttribute>,
    project_root: &Path,
) -> ModulesModel<'a> {
    let config = config.as_ref();

    let base_ifcs_dir = config
        .and_then(|modules| modules.base_ifcs_dir)
        .unwrap_or(".");

    let interfaces = config
        .and_then(|modules| modules.interfaces.as_ref())
        .map(|ifcs| {
            ifcs.iter()
                .map(|m_ifc| assemble_module_interface_model(m_ifc, base_ifcs_dir, project_root))
                .collect()
        })
        .unwrap_or_default();

    let base_impls_dir = config
        .and_then(|modules| modules.base_impls_dir)
        .unwrap_or(".");

    let implementations = config
        .and_then(|modules| modules.implementations.as_ref())
        .map(|impls| {
            impls
                .iter()
                .map(|m_impl| {
                    assemble_module_implementation_model(m_impl, base_impls_dir, project_root)
                })
                .collect()
        })
        .unwrap_or_default();

    let sys_modules = config
        .and_then(|modules| modules.sys_modules.as_ref())
        .map_or_else(Default::default, |headers| headers.clone());

    let extra_args = config
        .and_then(|mod_attr| mod_attr.extra_args.as_ref())
        .map(|args| args.iter().map(|arg| Argument::from(*arg)).collect())
        .unwrap_or_default();

    ModulesModel {
        base_ifcs_dir: Path::new(base_ifcs_dir),
        interfaces,
        base_impls_dir: Path::new(base_impls_dir),
        implementations,
        sys_modules,
        extra_args,
    }
}

fn assemble_module_interface_model<'a>(
    config: &'a ModuleInterface,
    base_path: &str,
    project_root: &Path,
) -> ModuleInterfaceModel<'a> {
    let file_path = Path::new(project_root).join(base_path).join(config.file);
    let module_name = config.module_name.unwrap_or_else(|| {
        Path::new(config.file)
            .file_stem()
            .unwrap_or_else(|| panic!("Found ill-formed path on: {}", config.file))
            .to_str()
            .unwrap()
    });

    let dependencies = config.dependencies.clone().unwrap_or_default();
    let partition = if config.partition.is_none() {
        None
    } else {
        Some(ModulePartitionModel::from(
            config.partition.as_ref().unwrap(),
        ))
    };

    let file_details = utils::fs::get_file_details(&file_path).unwrap_or_else(|_| {
        panic!("An unexpected error happened getting the file details for {file_path:?}")
    });
    ModuleInterfaceModel {
        path: file_details.0,
        file_stem: file_details.1,
        extension: file_details.2,
        module_name,
        partition,
        dependencies,
    }
}

fn assemble_module_implementation_model<'a>(
    config: &'a ModuleImplementation,
    base_path: &str,
    project_root: &Path,
) -> ModuleImplementationModel<'a> {
    let file_path = Path::new(project_root).join(base_path).join(config.file);
    let mut dependencies = config.dependencies.clone().unwrap_or_default();
    if dependencies.is_empty() {
        let last_dot_index = config.file.rfind('.');
        if let Some(idx) = last_dot_index {
            let implicit_dependency = config.file.split_at(idx);
            dependencies.push(implicit_dependency.0)
        } else {
            dependencies.push(config.file);
        }
    }

    let file_details = utils::fs::get_file_details(&file_path).unwrap_or_else(|_| {
        panic!("An unexpected error happened getting the file details for {file_path:?}")
    });

    ModuleImplementationModel {
        path: file_details.0,
        file_stem: file_details.1,
        extension: file_details.2,
        dependencies,
    }
}

fn assemble_tests_model<'a>(
    project_name: &'a str,
    config: &'a Option<TestsAttribute>,
    project_root: &Path,
) -> TestsModel<'a> {
    let config = config.as_ref();

    let test_executable_name = config.and_then(|exe| exe.test_executable_name).map_or_else(
        || format!("{project_name}_test"),
        |exe_name| exe_name.to_owned(),
    );

    let sources = config
        .and_then(|exe| exe.sources.clone())
        .unwrap_or_default();
    let sourceset = get_sourceset_for(sources, project_root);

    let extra_args = config
        .and_then(|test| test.extra_args.as_ref())
        .map(|args| args.iter().map(|arg| Argument::from(*arg)).collect())
        .unwrap_or_default();

    TestsModel {
        test_executable_name,
        sourceset,
        extra_args,
    }
}

fn get_sourceset_for(srcs: Vec<&str>, project_root: &Path) -> SourceSet {
    let sources = srcs
        .iter()
        .map(|src| {
            let target_src = project_root.join(src);
            if src.contains('*') {
                Source::Glob(GlobPattern(target_src))
            } else {
                Source::File(target_src)
            }
        })
        .flat_map(|source| {
            source
                .paths()
                .expect("Error getting the declared paths for the source files")
        })
        .map(|pb| {
            let file_details = utils::fs::get_file_details(&pb).unwrap_or_else(|_| {
                panic!("An unexpected error happened getting the file details for {pb:?}")
            });
            SourceFile {
                path: file_details.0,
                file_stem: file_details.1,
                extension: file_details.2,
            }
        })
        .collect();

    SourceSet { sources }
}

#[cfg(test)]
mod test {
    use crate::utils::fs;
    use crate::{
        project_model::compiler::{CppCompiler, LanguageLevel, StdLib},
        utils,
    };
    use clap::Parser;

    use super::*;

    #[test]
    fn test_project_model_with_minimal_config() -> Result<()> {
        const CONFIG_FILE_MOCK: &str = r#"
            [project]
            name = 'Zork++'
            authors = ['zerodaycode.gz@gmail.com']

            [compiler]
            cpp_compiler = 'clang'
            cpp_standard = '20'
        "#;

        let config: ZorkConfigFile = toml::from_str(CONFIG_FILE_MOCK)?;
        let cli_args = CliArgs::parse_from(["", "-vv", "run"]);
        let abs_path_for_mock = fs::get_project_root_absolute_path(Path::new("."))?;
        let model = build_model(&config, &cli_args, &abs_path_for_mock);

        let expected = ZorkModel {
            workspace: WorkspaceModel { members: vec![] },
            project: ProjectModel {
                name: "Zork++",
                authors: &["zerodaycode.gz@gmail.com"],
                compilation_db: false,
                project_root: None,
            },
            compiler: CompilerModel {
                cpp_compiler: CppCompiler::CLANG,
                driver_path: "",
                cpp_standard: LanguageLevel::CPP20,
                std_lib: None,
                extra_args: vec![],
            },
            build: BuildModel {
                output_dir: abs_path_for_mock.join("out"),
            },
            executable: ExecutableModel {
                executable_name: "Zork++",
                sourceset: SourceSet { sources: vec![] },
                extra_args: vec![],
            },
            modules: ModulesModel {
                base_ifcs_dir: Path::new("."),
                interfaces: vec![],
                base_impls_dir: Path::new("."),
                implementations: vec![],
                sys_modules: vec![],
                extra_args: vec![],
            },
            tests: TestsModel {
                test_executable_name: "Zork++_test".to_string(),
                sourceset: SourceSet { sources: vec![] },
                extra_args: vec![],
            },
        };

        assert_eq!(model.unwrap(), expected);

        Ok(())
    }

    #[test]
    fn test_project_model_with_full_config() -> Result<()> {
        let config: ZorkConfigFile = toml::from_str(utils::constants::CONFIG_FILE_MOCK)?;
        let cli_args = CliArgs::parse_from(["", "-vv", "run"]);
        let abs_path_for_mock = fs::get_project_root_absolute_path(Path::new("."))?;
        let model = build_model(&config, &cli_args, &abs_path_for_mock);

        let expected = ZorkModel {
            workspace: WorkspaceModel { members: vec![] },
            project: ProjectModel {
                name: "Zork++",
                authors: &["zerodaycode.gz@gmail.com"],
                compilation_db: true,
                project_root: None,
            },
            compiler: CompilerModel {
                cpp_compiler: CppCompiler::CLANG,
                driver_path: "",
                cpp_standard: LanguageLevel::CPP2B,
                std_lib: Some(StdLib::LIBCPP),
                extra_args: vec![Argument::from("-Wall")],
            },
            build: BuildModel {
                output_dir: abs_path_for_mock.clone(),
            },
            executable: ExecutableModel {
                executable_name: "zork",
                sourceset: SourceSet { sources: vec![] },
                extra_args: vec![Argument::from("-Werr")],
            },
            modules: ModulesModel {
                base_ifcs_dir: Path::new("ifcs"),
                interfaces: vec![
                    ModuleInterfaceModel {
                        path: abs_path_for_mock.join("ifcs"),
                        file_stem: String::from("maths"),
                        extension: String::from("cppm"),
                        module_name: "maths",
                        partition: None,
                        dependencies: vec![],
                    },
                    ModuleInterfaceModel {
                        path: abs_path_for_mock.join("ifcs"),
                        file_stem: String::from("some_module"),
                        extension: String::from("cppm"),
                        module_name: "maths",
                        partition: None,
                        dependencies: vec![],
                    },
                ],
                base_impls_dir: Path::new("srcs"),
                implementations: vec![
                    ModuleImplementationModel {
                        path: abs_path_for_mock.join("srcs"),
                        file_stem: String::from("maths"),
                        extension: String::from("cpp"),
                        dependencies: vec!["maths"],
                    },
                    ModuleImplementationModel {
                        path: abs_path_for_mock.join("srcs"),
                        file_stem: String::from("some_module_impl"),
                        extension: String::from("cpp"),
                        dependencies: vec!["iostream"],
                    },
                ],
                sys_modules: vec!["iostream"],
                extra_args: vec![Argument::from("-Wall")],
            },
            tests: TestsModel {
                test_executable_name: "zork_check".to_string(),
                sourceset: SourceSet { sources: vec![] },
                extra_args: vec![Argument::from("-pedantic")],
            },
        };

        assert_eq!(model.unwrap(), expected);

        Ok(())
    }
}<|MERGE_RESOLUTION|>--- conflicted
+++ resolved
@@ -1,11 +1,7 @@
 use crate::cli::input::CliArgs;
 use crate::config_file::workspace::WorkspaceAttribute;
 use crate::project_model::sourceset::SourceFile;
-<<<<<<< HEAD
 use crate::project_model::workspace::WorkspaceModel;
-use crate::utils::fs::get_project_root_absolute_path;
-=======
->>>>>>> 90664a61
 use crate::{
     cli::output::arguments::Argument,
     config_file::{
@@ -108,16 +104,12 @@
     }
 }
 
-<<<<<<< HEAD
-pub fn build_model<'a>(config: &'a ZorkConfigFile, cli_args: &'a CliArgs) -> Result<ZorkModel<'a>> {
-    let workspace = assemble_workspace_model(&config.workspace);
-=======
 pub fn build_model<'a>(
     config: &'a ZorkConfigFile,
     cli_args: &'a CliArgs,
     absolute_project_root: &Path,
 ) -> Result<ZorkModel<'a>> {
->>>>>>> 90664a61
+    let workspace = assemble_workspace_model(&config.workspace);
     let project = assemble_project_model(&config.project);
 
     let compiler = assemble_compiler_model(&config.compiler, cli_args);
