--- conflicted
+++ resolved
@@ -1,48 +1,26 @@
-
-<<<<<<< HEAD
 use std::{path::PathBuf, fs};
 use walkdir::WalkDir;
-use super::constants::CONFIG_FILE_NAME;
+use crate::utils::constants::CONFIG_FILE_NAME;
 
 /// Checks for the existence of the `zork.toml` configuration files.
-/// For now, when finds the first one, stops. Pending to decide if 
+/// For now, when finds the first one, stops. Pending to decide if
 /// Zork++ should support multiple configuration files (for nested projects)
 /// or just by parsing one config file
-/// 
+///
 /// This function panics if there's no configuration file
 /// (or isn't present in any directory of the project)
 pub fn find_config_file() -> String {
     let mut path: PathBuf = PathBuf::new();
-    
+
     for e in WalkDir::new(".").into_iter()
         .filter_map(|e| e.ok())
-        .into_iter() 
+        .into_iter()
     {
         if e.metadata().unwrap().is_file() && e.path().ends_with(CONFIG_FILE_NAME) {
             path.push(e.path());
             break
         }
     }
-=======
-use crate::{config_file::ZorkConfigFile, utils::template::resources::CONFIG_FILE_NAME};
-
-//TODO
-pub fn get_config_file<'a>(path: &'a str, buffer: &'a mut String) -> ZorkConfigFile<'a> {
-    log::info!("Getting configuration");
-
-    let mut file = File::open(path) // TODO Extract from cli_args alternative path?
-        .expect("Error open file");
-    file.read_to_string(buffer).expect("Error read");
-    let zork_conf: ZorkConfigFile = toml::from_str(buffer).expect("Can deserialize config file");
-    zork_conf
-}
-
-//TODO
-pub fn find_config_file() -> String {
-    log::info!("Sarching for configuration file");
-
-    let path = Path::new(".").join(CONFIG_FILE_NAME);
->>>>>>> 37ecd521
 
     fs::read_to_string(path)
         .expect("Error opening or reading the configuration file")
