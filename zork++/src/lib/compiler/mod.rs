//! The crate responsable for executing the core work of `Zork++`,
// generate command lines and execute them in a shell of the current
// operating system against the designed compilers in the configuration
// file.

use color_eyre::Result;
use std::path::Path;

use crate::{
    cache::ZorkCache,
    cli::output::{arguments::Argument, commands::Commands},
    project_model::{
        compiler::CppCompiler,
        modules::{ModuleImplementationModel, ModuleInterfaceModel},
        ZorkModel,
    },
};

/// The entry point of the compilation process
///
/// Whenever this process gets triggered, the files declared within the
/// configuration file will be build
pub fn build_project<'a>(
    model: &'a ZorkModel<'a>,
    cache: &ZorkCache,
    tests: bool,
) -> Result<Commands<'a>> {
    // A registry of the generated command lines
    let mut commands = Commands::new(&model.compiler.cpp_compiler);

    if model.compiler.cpp_compiler == CppCompiler::GCC {
        // Special GCC case
        helpers::process_gcc_system_modules(model, &mut commands, cache)
    }

    // 1st - Build the modules
    build_modules(model, &mut commands)?;
    // 2st - Build the executable or the tests
    build_executable(model, &mut commands, tests)?;

    Ok(commands)
}

/// Triggers the build process for compile the source files declared for the project
/// If this flow is enabled by the Cli arg `Tests`, then the executable will be generated
/// for the files and properties declared for the tests section in the configuration file
fn build_executable<'a>(
    model: &'a ZorkModel<'_>,
    commands: &'_ mut Commands<'a>,
    tests: bool,
) -> Result<()> {
    if tests {
        sources::generate_main_command_line_args(model, commands, &model.tests)
    } else {
        sources::generate_main_command_line_args(model, commands, &model.executable)
    }
}

/// Triggers the build process for compile the declared modules in the project
///
/// This function acts like a operation result processor, by running instances
/// and parsing the obtained result, handling the flux according to the
/// compiler responses>
fn build_modules<'a>(model: &'a ZorkModel, commands: &mut Commands<'a>) -> Result<()> {
    log::info!("Building the module interfaces");
    prebuild_module_interfaces(model, &model.modules.interfaces, commands);

    log::info!("Building the module implementations");
    compile_module_implementations(model, &model.modules.implementations, commands);

    Ok(())
}

/// Parses the configuration in order to build the BMIs declared for the project,
/// by precompiling the module interface units
fn prebuild_module_interfaces<'a>(
    model: &'a ZorkModel<'_>,
    interfaces: &'a [ModuleInterfaceModel],
    commands: &mut Commands<'a>,
) {
    interfaces.iter().for_each(|module_interface| {
        sources::generate_module_interfaces_args(model, module_interface, commands);
    });
}

/// Parses the configuration in order to compile the module implementation
/// translation units declared for the project
fn compile_module_implementations<'a>(
    model: &'a ZorkModel,
    impls: &'a [ModuleImplementationModel],
    commands: &mut Commands<'a>,
) {
    impls.iter().for_each(|module_impl| {
        sources::generate_module_implementation_args(model, module_impl, commands);
    });
}

/// Specific operations over source files
mod sources {
    use color_eyre::Result;

    use crate::{
        bounds::{ExecutableTarget, TranslationUnit},
        cli::output::{
            arguments::{clang_args, Argument},
            commands::Commands,
        },
        project_model::{
            compiler::CppCompiler,
            modules::{ModuleImplementationModel, ModuleInterfaceModel},
            ZorkModel,
        },
        utils::constants,
    };

    use super::helpers;

    /// Generates the command line arguments for non-module source files, including the one that
    /// holds the main function
    pub fn generate_main_command_line_args<'a>(
        model: &'a ZorkModel,
        commands: &mut Commands<'a>,
        target: &'a impl ExecutableTarget<'a>,
    ) -> Result<()> {
        log::info!("Generating the main command line\n");

        let compiler = &model.compiler.cpp_compiler;
        let out_dir = model.build.output_dir;
        let executable_name = target.name();

        let mut arguments = Vec::new();
        arguments.push(model.compiler.language_level_arg());

        match compiler {
            CppCompiler::CLANG => {
                arguments.extend(clang_args::add_std_lib(model));
                arguments.extend_from_slice(target.extra_args());
                arguments.push(Argument::from("-fimplicit-modules"));
                arguments.push(clang_args::implicit_module_maps(out_dir));

                arguments.push(Argument::from(format!(
                    "-fprebuilt-module-path={}",
                    out_dir
                        .join(compiler.as_ref())
                        .join("modules")
                        .join("interfaces")
                        .display()
                )));

                arguments.push(Argument::from("-o"));
                arguments.push(Argument::from(format!(
                    "{}",
                    out_dir
                        .join(compiler.as_ref())
                        .join(executable_name)
                        .with_extension(constants::BINARY_EXTENSION)
                        .display()
                )));

                arguments.extend(commands.generated_files_paths.clone().into_iter());
            }
            CppCompiler::MSVC => {
                arguments.push(Argument::from("/EHsc"));
                arguments.push(Argument::from("/nologo"));
                // If /std:c++20 this, else should be the direct options
                // available on C++23 to use directly import std by precompiling the standard library
                arguments.push(Argument::from("/experimental:module"));
                arguments.push(Argument::from("/stdIfcDir \"$(VC_IFCPath)\""));

                // helpers::add_extra_args_if_present(&config.executable, &mut arguments);
                arguments.extend_from_slice(target.extra_args());
                arguments.push(Argument::from("/ifcSearchDir"));
                arguments.push(Argument::from(
                    out_dir
                        .join(compiler.as_ref())
                        .join("modules")
                        .join("interfaces"),
                ));
                arguments.push(Argument::from(format!(
                    "/Fo{}\\",
                    out_dir.join(compiler.as_ref()).display()
                )));
                arguments.push(Argument::from(format!(
                    "/Fe{}",
                    out_dir
                        .join(compiler.as_ref())
                        .join(executable_name)
                        .with_extension(constants::BINARY_EXTENSION)
                        .display()
                )));
                arguments.extend(commands.generated_files_paths.clone().into_iter());
            }
            CppCompiler::GCC => {
                arguments.push(Argument::from("-fmodules-ts"));
                arguments.push(Argument::from("-o"));
                arguments.push(Argument::from(format!(
                    "{}",
                    out_dir
                        .join(compiler.as_ref())
                        .join(executable_name)
                        .with_extension(constants::BINARY_EXTENSION)
                        .display()
                )));
                arguments.extend(commands.generated_files_paths.clone().into_iter());
            }
        };

        target.sourceset().as_args_to(&mut arguments)?;
        commands.sources.extend(arguments.into_iter());

        Ok(())
    }

    /// Generates the expected arguments for precompile the BMIs depending on self
    pub fn generate_module_interfaces_args<'a>(
        model: &'a ZorkModel,
        interface: &'a ModuleInterfaceModel,
        commands: &mut Commands<'a>,
    ) {
        let compiler = &model.compiler.cpp_compiler;
        let base_path = model.modules.base_ifcs_dir;
        let out_dir = model.build.output_dir;

        let mut arguments = Vec::with_capacity(8);
        arguments.push(model.compiler.language_level_arg());

        match *compiler {
            CppCompiler::CLANG => {
                arguments.extend(clang_args::add_std_lib(model));
                arguments.push(Argument::from("-fimplicit-modules"));
                arguments.push(Argument::from("-x"));
                arguments.push(Argument::from("c++-module"));
                arguments.push(Argument::from("--precompile"));

                arguments.push(clang_args::implicit_module_maps(out_dir));

                arguments.push(Argument::from(
                    format!(
                        "-fprebuilt-module-path={}/clang/modules/interfaces",
                        out_dir.display()
                    )
                ));
                clang_args::add_direct_module_interfafces_dependencies(
                    &interface.dependencies,
                    compiler,
                    out_dir,
                    &mut arguments,
                );

                // The resultant BMI as a .pcm file
                arguments.push(Argument::from("-o"));
                // The output file
                let miu_file_path =
                    Argument::from(helpers::generate_prebuild_miu(compiler, out_dir, interface));
                commands.generated_files_paths.push(miu_file_path.clone());
                arguments.push(miu_file_path);
                // The input file
                arguments.push(Argument::from(helpers::add_input_file(
                    interface, base_path,
                )));
            }
            CppCompiler::MSVC => {
                arguments.push(Argument::from("/EHsc"));
                arguments.push(Argument::from("/nologo"));
                arguments.push(Argument::from("/experimental:module"));
                arguments.push(Argument::from("/stdIfcDir \"$(VC_IFCPath)\""));
                arguments.push(Argument::from("/c"));
                // The output .ifc file
                arguments.push(Argument::from("/ifcOutput"));
                let miu_file_path =
                    Argument::from(helpers::generate_prebuild_miu(compiler, out_dir, interface));
                arguments.push(miu_file_path);
                // The output .obj file
                arguments.push(Argument::from(format!(
                    "/Fo{}",
                    out_dir
                        .join(compiler.as_ref())
                        .join("modules")
                        .join("interfaces")
                        .display()
                )));
                // The input file
                if interface.is_internal_partition {
                    arguments.push(Argument::from("/internalPartition"));
                } else {
                    arguments.push(Argument::from("/interface"));
                }
                arguments.push(Argument::from("/TP"));
                arguments.push(Argument::from(helpers::add_input_file(
                    interface, base_path,
                )))
            }
            CppCompiler::GCC => {
                arguments.push(Argument::from("-fmodules-ts"));
                arguments.push(Argument::from("-x"));
                arguments.push(Argument::from("c++"));
                arguments.push(Argument::from("-c"));
                // The input file
                arguments.push(Argument::from(helpers::add_input_file(
                    interface, base_path,
                )));
                // The output file
                arguments.push(Argument::from("-o"));
                let miu_file_path =
                    Argument::from(helpers::generate_prebuild_miu(compiler, out_dir, interface));
                commands.generated_files_paths.push(miu_file_path.clone());
                arguments.push(miu_file_path);
            }
        }

        commands.interfaces.push(arguments);
    }

    /// Generates the expected arguments for compile the implementation module files
    pub fn generate_module_implementation_args<'a>(
        model: &'a ZorkModel,
        implementation: &'a ModuleImplementationModel,
        commands: &mut Commands<'a>,
    ) {
        let compiler = &model.compiler.cpp_compiler;
        let base_path = model.modules.base_impls_dir;
        let out_dir = model.build.output_dir;

        let mut arguments = Vec::with_capacity(8);
        arguments.push(model.compiler.language_level_arg());

        match *compiler {
            CppCompiler::CLANG => {
                arguments.extend(clang_args::add_std_lib(model));
                arguments.push(Argument::from("-fimplicit-modules"));
                arguments.push(Argument::from("-c"));
                arguments.push(clang_args::implicit_module_maps(out_dir));

                // The resultant object file
                arguments.push(Argument::from("-o"));
                let obj_file_path = Argument::from(helpers::generate_impl_obj_file(
                    compiler,
                    out_dir,
                    implementation,
                ));
                commands.generated_files_paths.push(obj_file_path.clone());
                arguments.push(obj_file_path);

                clang_args::add_direct_module_interfafces_dependencies(
                    &implementation.dependencies,
                    compiler,
                    out_dir,
                    &mut arguments,
                );

                // The input file
                arguments.push(Argument::from(helpers::add_input_file(
                    implementation,
                    base_path,
                )))
            }
            CppCompiler::MSVC => {
                arguments.push(Argument::from("/EHsc"));
                arguments.push(Argument::from("/nologo"));
                arguments.push(Argument::from("-c"));
                arguments.push(Argument::from("/experimental:module"));
                arguments.push(Argument::from("/stdIfcDir \"$(VC_IFCPath)\""));
                arguments.push(Argument::from("-ifcSearchDir"));
                arguments.push(Argument::from(
                    out_dir
                        .join(compiler.as_ref())
                        .join("modules")
                        .join("interfaces"),
                ));
                // The input file
                arguments.push(Argument::from(helpers::add_input_file(
                    implementation,
                    base_path,
                )));
                // The output .obj file
                let obj_file_path = out_dir
                    .join(compiler.as_ref())
                    .join("modules")
                    .join("implementations")
                    .join(implementation.filestem())
                    .with_extension(compiler.get_obj_file_extension());

                commands
                    .generated_files_paths
                    .push(Argument::from(obj_file_path.clone()));
                arguments.push(Argument::from(format!("/Fo{}", obj_file_path.display())));
            }
            CppCompiler::GCC => {
                arguments.push(Argument::from("-fmodules-ts"));
                arguments.push(Argument::from("-c"));
                // The input file
                arguments.push(Argument::from(helpers::add_input_file(
                    implementation,
                    base_path,
                )));
                // The output file
                arguments.push(Argument::from("-o"));
                let obj_file_path = Argument::from(helpers::generate_impl_obj_file(
                    compiler,
                    out_dir,
                    implementation,
                ));
                commands.generated_files_paths.push(obj_file_path.clone());
                arguments.push(obj_file_path);
            }
        }

        commands.implementations.push(arguments);
    }
}

/// Helpers for reduce the cyclomatic complexity introduced by the
/// kind of workflow that should be done with this parse, format and
/// generate
mod helpers {
    use crate::{bounds::TranslationUnit, cache::ZorkCache};
    use std::path::PathBuf;

    use super::*;

    /// Formats the string that represents an input file that will be the target of
    /// the build process and that will be passed to the compiler
    pub(crate) fn add_input_file<T: TranslationUnit>(
        translation_unit: &T,
        base_path: &Path,
    ) -> PathBuf {
        base_path.join(translation_unit.file())
    }

    pub(crate) fn generate_prebuild_miu(
        compiler: &CppCompiler,
        out_dir: &Path,
        interface: &ModuleInterfaceModel,
    ) -> PathBuf {
<<<<<<< HEAD
=======
        let fs = if compiler.eq(&CppCompiler::CLANG) {
            let mut temp = String::new();
            if !interface.module_name.is_empty() {
                temp.push_str(interface.module_name)
            }
            if !interface.partition_name.is_empty() {
                temp.push('-');
                temp.push_str(interface.partition_name)
            }
            temp
        } else {
            interface.filestem().to_owned()
        };
>>>>>>> 8dd3dfd0
        out_dir
            .join(compiler.as_ref())
            .join("modules")
            .join("interfaces")
<<<<<<< HEAD
            .join(interface.filestem())
=======
            .join(fs)
>>>>>>> 8dd3dfd0
            .with_extension(compiler.get_typical_bmi_extension())
    }

    pub(crate) fn generate_impl_obj_file(
        compiler: &CppCompiler,
        out_dir: &Path,
        implementation: &ModuleImplementationModel,
    ) -> PathBuf {
        out_dir
            .join(compiler.as_ref())
            .join("modules")
            .join("implementations")
            .join(implementation.filestem())
            .with_extension(compiler.get_obj_file_extension())
    }

    /// GCC specific requirement. System headers as modules must be built before being imported.
    /// First it will compare with the elements stored in the caché, and only will generate
    /// commands for the non matching elements
    pub(crate) fn process_gcc_system_modules<'a>(
        model: &'a ZorkModel,
        commands: &mut Commands<'a>,
        cache: &ZorkCache,
    ) {
        if !cache.compilers_metadata.gcc.system_modules.is_empty() {
            log::info!(
                "GCC system modules already build: {:?}. They will be skipped!",
                cache.compilers_metadata.gcc.system_modules
            );
        }

        let language_level = model.compiler.language_level_arg();
        let sys_modules = model
            .modules
            .sys_modules
            .iter()
            .filter(|sys_module| {
                !cache
                    .compilers_metadata
                    .gcc
                    .system_modules
                    .iter()
                    .any(|s| s.eq(**sys_module))
            })
            .map(|sys_module| {
                vec![
                    language_level.clone(),
                    Argument::from("-fmodules-ts"),
                    Argument::from("-x"),
                    Argument::from("c++-system-header"),
                    Argument::from(*sys_module),
                ]
            });

        commands.interfaces.extend(sys_modules);
    }
}<|MERGE_RESOLUTION|>--- conflicted
+++ resolved
@@ -432,8 +432,6 @@
         out_dir: &Path,
         interface: &ModuleInterfaceModel,
     ) -> PathBuf {
-<<<<<<< HEAD
-=======
         let fs = if compiler.eq(&CppCompiler::CLANG) {
             let mut temp = String::new();
             if !interface.module_name.is_empty() {
@@ -447,16 +445,11 @@
         } else {
             interface.filestem().to_owned()
         };
->>>>>>> 8dd3dfd0
         out_dir
             .join(compiler.as_ref())
             .join("modules")
             .join("interfaces")
-<<<<<<< HEAD
-            .join(interface.filestem())
-=======
             .join(fs)
->>>>>>> 8dd3dfd0
             .with_extension(compiler.get_typical_bmi_extension())
     }
 
