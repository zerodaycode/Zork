--- conflicted
+++ resolved
@@ -8,8 +8,6 @@
     
 jobs:
   generate-release:
-<<<<<<< HEAD
-=======
     permissions:
       contents: write
     runs-on: 'ubuntu-latest'
@@ -30,26 +28,6 @@
 
   generate-binaries:
     needs: 'generate-release'
->>>>>>> fc1499a7
-    permissions:
-      contents: write
-    runs-on: 'ubuntu-latest'
-
-    steps:
-<<<<<<< HEAD
-      - name: Generate release ${{ steps.version.outputs.version }}
-        uses: actions/create-release@v1
-        id: create-release
-        with:
-          draft: false
-          prerelease: false
-          release_name: ${{ steps.version.outputs.version }}
-          tag_name: ${{ github.ref }}
-        env:
-          GITHUB_TOKEN: ${{ github.token }}
-
-  generate-binaries:
-    needs: 'generate-release'
     permissions:
       contents: write
     strategy:
@@ -58,8 +36,6 @@
     runs-on: ${{ matrix.os }}
 
     steps:
-=======
->>>>>>> fc1499a7
       - uses: actions/checkout@v3
         with:
           repository: ${{ github.event.pull_request.head.repo.full_name }}
@@ -99,11 +75,7 @@
         env:
           GITHUB_TOKEN: ${{ github.token }}
         with:
-<<<<<<< HEAD
-          upload_url: ${{ needs.generate-release.steps.create-release.outputs.upload_url }}
-=======
           upload_url: ${{ needs.generate-release.outputs.upload_url }}
->>>>>>> fc1499a7
           asset_path: windows-installer.zip
           asset_name: windows-installer.zip
           asset_content_type: application/zip
@@ -114,11 +86,7 @@
         env:
           GITHUB_TOKEN: ${{ github.token }}
         with:
-<<<<<<< HEAD
-          upload_url: ${{ needs.generate-release.steps.create-release.outputs.upload_url }}
-=======
           upload_url: ${{ needs.generate-release.outputs.upload_url }}
->>>>>>> fc1499a7
           asset_path: zork-linux.tar.gz
           asset_name: zork-linux.tar.gz
           asset_content_type: application/tar+gzip