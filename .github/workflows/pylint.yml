name: Pylint

on: 
  push:
    branches: [ "*" ]
<<<<<<< HEAD
    tags:
      - "v*"
  pull_request:
    branches: [ "main" ]
  
  
=======
  pull_request:
    branches: [ "main" ]
>>>>>>> 38ebd7e8

jobs:
  code-linter:
    runs-on: ubuntu-latest
    strategy:
      matrix:
        python-version: ["3.10"]
    steps:
    - uses: actions/checkout@v3
    
    - name: Set up Python ${{ matrix.python-version }}
      uses: actions/setup-python@v4
      with:
        python-version: ${{ matrix.python-version }}
    
    - name: Install dependencies
      run: |
        python -m pip install --upgrade pip
        pip install -r requeriments.txt

    - name: Analysing the code with pylint
      run: |
        pylint $(git ls-files '*.py') --rcfile=.pylintrc<|MERGE_RESOLUTION|>--- conflicted
+++ resolved
@@ -3,17 +3,8 @@
 on: 
   push:
     branches: [ "*" ]
-<<<<<<< HEAD
-    tags:
-      - "v*"
   pull_request:
     branches: [ "main" ]
-  
-  
-=======
-  pull_request:
-    branches: [ "main" ]
->>>>>>> 38ebd7e8
 
 jobs:
   code-linter:
